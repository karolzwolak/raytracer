--- conflicted
+++ resolved
@@ -1,20 +1,16 @@
 use super::{bounding_box::BoundingBox, Object};
 use crate::{
-<<<<<<< HEAD
+    approx_eq::ApproxEq,
     primitive::{
         matrix::{Matrix, Transform},
         point::Point,
+        tuple::Tuple,
     },
     render::{
         intersection::IntersectionCollector,
         material::{self, Material},
         ray::Ray,
     },
-=======
-    approx_eq::ApproxEq,
-    primitive::{matrix::Matrix, tuple::Tuple},
-    render::{intersection::IntersectionCollector, material::Material, ray::Ray},
->>>>>>> 066e163f
 };
 
 #[derive(Clone, Debug, PartialEq)]
@@ -97,7 +93,6 @@
         if boxes.is_empty() {
             return (Vec::new(), Vec::new());
         }
-<<<<<<< HEAD
         let box_len = (boxes[0].max - boxes[0].min).magnitude();
         let min_dist_to_be_divided = box_len * Self::DIVISION_BBOX_LEN_FACTOR;
         let mut vectors = vec![vec![]; boxes.len()];
@@ -137,31 +132,6 @@
             group.bounding_box.limit_dimensions();
             if group.primitive_count < Self::PARTITION_THRESHOLD {
                 continue;
-=======
-        let self_cost = self.bounding_box().half_area() * self.children.len() as f64;
-        let (axis, pos, cost) = self.determine_partition_axis_pos_cost();
-        if self_cost < cost || self_cost.approx_eq(&cost) {
-            return;
-        }
-
-        let old_children = std::mem::take(&mut self.children);
-        let mut left_group = ObjectGroup::empty();
-        let mut right_group = ObjectGroup::empty();
-
-        for child in old_children {
-            let child_box = child.bounding_box();
-            let child_pos = match axis {
-                'x' => child_box.center().x(),
-                'y' => child_box.center().y(),
-                'z' => child_box.center().z(),
-                _ => unreachable!(),
-            };
-
-            if child_pos < pos {
-                left_group.add_child_no_merge(child);
-            } else {
-                right_group.add_child_no_merge(child);
->>>>>>> 066e163f
             }
 
             let (boxes, vectors) = group.divide();
@@ -191,14 +161,45 @@
             );
         }
     }
-<<<<<<< HEAD
     pub fn partition(&mut self) {
-        println!(
-            "Partitioning group with {} primitives",
-            self.primitive_count
-        );
-        Self::partition_iter(self);
-=======
+        if self.children.len() < Self::PARTITION_THRESHOLD {
+            return;
+        }
+        let self_cost = self.bounding_box().half_area() * self.children.len() as f64;
+        let (axis, pos, cost) = self.determine_partition_axis_pos_cost();
+        if self_cost < cost || self_cost.approx_eq(&cost) {
+            return;
+        }
+
+        let old_children = std::mem::take(&mut self.children);
+        let mut left_group = ObjectGroup::empty();
+        let mut right_group = ObjectGroup::empty();
+
+        for child in old_children {
+            let child_box = child.bounding_box();
+            let child_pos = match axis {
+                'x' => child_box.center().x(),
+                'y' => child_box.center().y(),
+                'z' => child_box.center().z(),
+                _ => unreachable!(),
+            };
+
+            if child_pos < pos {
+                left_group.add_child(child);
+            } else {
+                right_group.add_child(child);
+            }
+        }
+
+        if !left_group.children.is_empty() {
+            left_group.partition();
+            self.children.push(Object::Group(left_group));
+        }
+        if !right_group.children.is_empty() {
+            right_group.partition();
+            self.children.push(Object::Group(right_group));
+        }
+    }
     pub fn determine_partition_axis_pos_cost(&self) -> (char, f64, f64) {
         let axis = ['x', 'y', 'z'];
         let mut best_axis = 'x';
@@ -243,15 +244,14 @@
                 _ => unreachable!(),
             };
             if box_pos < pos {
-                left_box.add_bounding_box(child_box);
+                left_box.add_bounding_box(&child_box);
                 left_count += 1;
             } else {
-                right_box.add_bounding_box(child_box);
+                right_box.add_bounding_box(&child_box);
                 right_count += 1;
             }
         }
         left_box.half_area() * left_count as f64 + right_box.half_area() * right_count as f64
->>>>>>> 066e163f
     }
     pub fn into_children(self) -> Vec<Object> {
         self.children
