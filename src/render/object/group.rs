use crate::{
    approx_eq::ApproxEq,
    primitive::matrix::{Matrix, Transform},
    render::{intersection::IntersectionCollector, material::Material, ray::Ray},
};

use super::{bounding_box::BoundingBox, shape::Shape, Object};

#[derive(Clone, Debug)]
/// A group of objects that can be transformed simultaneously.
/// However, children added later will not be affected by previous transformations.
/// It also features automatic bounding_box calculation, that reduce ray intersection checks.
pub struct ObjectGroup {
    children: Vec<Object>,
    bounding_box: BoundingBox,
}

impl ObjectGroup {
    pub const PARTITION_THRESHOLD: usize = 2;

    fn with_bounding_box(children: Vec<Object>, bounding_box: BoundingBox) -> Self {
        Self {
            children,
            bounding_box,
        }
    }

    pub fn new(children: Vec<Object>) -> Self {
        let mut bounding_box = BoundingBox::empty();
        for child in children.iter() {
            bounding_box.add_bounding_box(child.bounding_box());
        }
        Self {
            children,
            bounding_box,
        }
    }
    pub fn with_transformations(children: Vec<Object>, transformation: Matrix) -> Self {
        let mut group = Self::new(children);
        group.transform(&transformation);
        group
    }
    pub fn empty() -> Self {
        Self::new(Vec::new())
    }
<<<<<<< HEAD
    /// Recursively applies the transformation to all children.
    pub fn set_material(&mut self, material: Material) {
        for child in self.children.iter_mut() {
            child.set_material(material.clone());
        }
    }
=======
    pub fn apply_transformation(&mut self, matrix: Matrix) {
        for child in self.children.iter_mut() {
            child.apply_transformation(matrix);
        }
        self.bounding_box.transform(matrix);
    }
    // pub fn set_material(&mut self, material: Material) {
    //     for child in self.children.iter_mut() {
    //         child.set_material(material.clone());
    //     }
    // }
>>>>>>> 05a16bba
    pub fn add_child(&mut self, child: Object) {
        self.bounding_box.add_bounding_box(child.bounding_box());
        self.children.push(child);
    }
    pub fn add_children(&mut self, children: impl IntoIterator<Item = Object>) {
        for child in children {
            self.add_child(child);
        }
    }
    fn partition_iter(root: &mut ObjectGroup) {
        let mut group_stack = vec![root];

        while let Some(group) = group_stack.pop() {
            if group.children.len() < Self::PARTITION_THRESHOLD {
                continue;
            }
            let mut boxes = group.bounding_box().split_n(7);
            let mut vectors = vec![vec![]; boxes.len()];

            std::mem::take(&mut group.children)
                .into_iter()
                .for_each(|child| {
                    let child_box = child.bounding_box();

                    let mut min_id = 0;
                    let mut min_d = f64::INFINITY;
                    for (id, b) in boxes.iter().enumerate() {
                        let d = b.distance(&child_box);
                        if d < min_d {
                            min_id = id;
                            min_d = d;
                        }
                    }

                    let dist_to_group = group.bounding_box.distance(&child_box);
                    if dist_to_group < min_d || dist_to_group.approx_eq(&min_d) {
                        group.children.push(child);
                    } else {
                        boxes[min_id].add_bounding_box(child_box);
                        vectors[min_id].push(child);
                    }
                });

            group.children.extend(
                vectors
                    .into_iter()
                    .zip(boxes.into_iter())
                    .filter(|(v, _)| !v.is_empty())
                    .map(|(children, bounding_box)| {
                        ObjectGroup::with_bounding_box(children, bounding_box).into_object()
                    }),
            );

            group_stack.extend(
                group
                    .children
                    .iter_mut()
                    .filter_map(|child| child.get_group_mut().map(|g| g as &mut ObjectGroup)),
            );
        }
    }
    pub fn partition(&mut self) {
        Self::partition_iter(self);
    }
    pub fn into_children(self) -> Vec<Object> {
        self.children
    }
    pub fn into_shape(self) -> Shape {
        Shape::Group(self)
    }
    pub fn into_object(self) -> Object {
        Object::with_shape(self.into_shape())
    }
    pub fn intersect<'a>(&'a self, world_ray: &Ray, collector: &mut IntersectionCollector<'a>) {
        if !self.bounding_box.is_intersected(world_ray) {
            return;
        }
        for child in self.children.iter() {
            child.intersect_with_collector(world_ray, collector)
        }
    }
    pub fn bounding_box(&self) -> &BoundingBox {
        &self.bounding_box
    }

    pub fn children(&self) -> &[Object] {
        self.children.as_ref()
    }
    pub fn add_bounding_box_as_obj(&mut self) {
        self.children.push(self.bounding_box.as_object())
    }
}

impl Transform for ObjectGroup {
    fn transformed(self) -> Self {
        todo!()
    }

    fn transform_borrowed(&mut self, matrix: &Matrix) {
        for child in self.children.iter_mut() {
            child.transform_borrowed(matrix);
        }
        self.bounding_box.transform(*matrix);
    }
}

impl Default for ObjectGroup {
    fn default() -> Self {
        Self::empty()
    }
}

impl Transform for ObjectGroup {
    fn transform(&mut self, matrix: &Matrix) {
        for child in self.children.iter_mut() {
            child.transform(matrix);
        }
        self.bounding_box.transform(matrix);
    }

    fn transform_new(&self, matrix: &Matrix) -> Self {
        let mut new = self.clone();
        new.transform(matrix);
        new
    }
}

#[cfg(test)]
mod tests {
    use crate::{
        approx_eq::ApproxEq,
        primitive::{matrix::Matrix, point::Point, tuple::Tuple, vector::Vector},
        render::{
            intersection::IntersectionCollection,
            object::{group::ObjectGroup, shape::Shape, Object},
            ray::Ray,
        },
    };

    #[test]
    fn intersecting_ray_with_empty_group() {
        let group = ObjectGroup::empty();
        let object = Object::with_shape(group.into_shape());
        let ray = Ray::new(Point::new(0., 0., 0.), Vector::new(0., 0., 1.));
        assert!(object.intersect_to_vec(&ray).is_empty());
    }

    #[test]
    fn intersecting_ray_with_nonempty_group() {
        let s1 = Object::with_shape(Shape::Sphere);
        let s2 = Object::sphere(Point::new(0., 0., -3.), 1.);
        let s3 = Object::sphere(Point::new(5., 0., 0.), 1.);

        let group = ObjectGroup::new(vec![s1, s2, s3]);
        let object = Object::with_shape(group.into_shape());

        let ray = Ray::new(Point::new(0., 0., -5.), Vector::new(0., 0., 1.));
        let xs = IntersectionCollection::from_ray_and_obj(ray, &object);
        let data = xs.vec();

        match object.shape() {
            Shape::Group(group) => {
                assert_eq!(data.len(), 4);

                assert!(std::ptr::eq(data[0].object(), &group.children[1]));
                assert!(std::ptr::eq(data[1].object(), &group.children[1]));
                assert!(std::ptr::eq(data[2].object(), &group.children[0]));
                assert!(std::ptr::eq(data[3].object(), &group.children[0]));
            }
            _ => panic!("expected Shape::Group"),
        }
    }

    #[test]
    fn intersecting_transformed_group() {
        let sphere = Object::sphere(Point::new(5., 0., 0.), 1.);
        let group = ObjectGroup::with_transformations(vec![sphere], Matrix::scaling_uniform(2.));
        let object = Object::with_shape(group.into_shape());

        let ray = Ray::new(Point::new(10., 0., -10.), Vector::new(0., 0., 1.));
        assert_eq!(object.intersect_to_vec(&ray).len(), 2);
    }

    #[test]
    fn normal_on_group_child() {
        let sphere = Object::with_transformation(Shape::Sphere, Matrix::translation(5., 0., 0.));
        let g2 = Object::group(vec![sphere], Matrix::scaling(1., 2., 3.));
        let g1 = Object::group(vec![g2], Matrix::rotation_y(std::f64::consts::FRAC_PI_2));

        let sphere = &g1.get_group().unwrap().children[0]
            .get_group()
            .unwrap()
            .children[0];
        let normal = sphere.normal_vector_at(Point::new(1.7321, 1.1547, -5.5774));
        assert!(normal.approx_eq_low_prec(&Vector::new(0.2857, 0.4286, -0.8571)));
    }
}<|MERGE_RESOLUTION|>--- conflicted
+++ resolved
@@ -4,7 +4,7 @@
     render::{intersection::IntersectionCollector, material::Material, ray::Ray},
 };
 
-use super::{bounding_box::BoundingBox, shape::Shape, Object};
+use super::{bounding_box::BoundingBox, Object};
 
 #[derive(Clone, Debug)]
 /// A group of objects that can be transformed simultaneously.
@@ -28,7 +28,7 @@
     pub fn new(children: Vec<Object>) -> Self {
         let mut bounding_box = BoundingBox::empty();
         for child in children.iter() {
-            bounding_box.add_bounding_box(child.bounding_box());
+            bounding_box.add_bounding_box(&child.bounding_box());
         }
         Self {
             children,
@@ -43,28 +43,14 @@
     pub fn empty() -> Self {
         Self::new(Vec::new())
     }
-<<<<<<< HEAD
     /// Recursively applies the transformation to all children.
     pub fn set_material(&mut self, material: Material) {
         for child in self.children.iter_mut() {
             child.set_material(material.clone());
         }
     }
-=======
-    pub fn apply_transformation(&mut self, matrix: Matrix) {
-        for child in self.children.iter_mut() {
-            child.apply_transformation(matrix);
-        }
-        self.bounding_box.transform(matrix);
-    }
-    // pub fn set_material(&mut self, material: Material) {
-    //     for child in self.children.iter_mut() {
-    //         child.set_material(material.clone());
-    //     }
-    // }
->>>>>>> 05a16bba
     pub fn add_child(&mut self, child: Object) {
-        self.bounding_box.add_bounding_box(child.bounding_box());
+        self.bounding_box.add_bounding_box(&child.bounding_box());
         self.children.push(child);
     }
     pub fn add_children(&mut self, children: impl IntoIterator<Item = Object>) {
@@ -101,7 +87,7 @@
                     if dist_to_group < min_d || dist_to_group.approx_eq(&min_d) {
                         group.children.push(child);
                     } else {
-                        boxes[min_id].add_bounding_box(child_box);
+                        boxes[min_id].add_bounding_box(&child_box);
                         vectors[min_id].push(child);
                     }
                 });
@@ -112,7 +98,7 @@
                     .zip(boxes.into_iter())
                     .filter(|(v, _)| !v.is_empty())
                     .map(|(children, bounding_box)| {
-                        ObjectGroup::with_bounding_box(children, bounding_box).into_object()
+                        ObjectGroup::with_bounding_box(children, bounding_box).into()
                     }),
             );
 
@@ -120,7 +106,7 @@
                 group
                     .children
                     .iter_mut()
-                    .filter_map(|child| child.get_group_mut().map(|g| g as &mut ObjectGroup)),
+                    .filter_map(|child| child.as_group_mut().map(|g| g as &mut ObjectGroup)),
             );
         }
     }
@@ -129,19 +115,13 @@
     }
     pub fn into_children(self) -> Vec<Object> {
         self.children
-    }
-    pub fn into_shape(self) -> Shape {
-        Shape::Group(self)
-    }
-    pub fn into_object(self) -> Object {
-        Object::with_shape(self.into_shape())
     }
     pub fn intersect<'a>(&'a self, world_ray: &Ray, collector: &mut IntersectionCollector<'a>) {
         if !self.bounding_box.is_intersected(world_ray) {
             return;
         }
         for child in self.children.iter() {
-            child.intersect_with_collector(world_ray, collector)
+            child.intersect(world_ray, collector)
         }
     }
     pub fn bounding_box(&self) -> &BoundingBox {
@@ -153,19 +133,6 @@
     }
     pub fn add_bounding_box_as_obj(&mut self) {
         self.children.push(self.bounding_box.as_object())
-    }
-}
-
-impl Transform for ObjectGroup {
-    fn transformed(self) -> Self {
-        todo!()
-    }
-
-    fn transform_borrowed(&mut self, matrix: &Matrix) {
-        for child in self.children.iter_mut() {
-            child.transform_borrowed(matrix);
-        }
-        self.bounding_box.transform(*matrix);
     }
 }
 
@@ -197,50 +164,46 @@
         primitive::{matrix::Matrix, point::Point, tuple::Tuple, vector::Vector},
         render::{
             intersection::IntersectionCollection,
-            object::{group::ObjectGroup, shape::Shape, Object},
+            object::{group::ObjectGroup, shape::Shape, Object, PrimitiveObject},
             ray::Ray,
         },
     };
 
     #[test]
     fn intersecting_ray_with_empty_group() {
-        let group = ObjectGroup::empty();
-        let object = Object::with_shape(group.into_shape());
+        let object = Object::group_with_children(Vec::new());
         let ray = Ray::new(Point::new(0., 0., 0.), Vector::new(0., 0., 1.));
         assert!(object.intersect_to_vec(&ray).is_empty());
     }
 
     #[test]
     fn intersecting_ray_with_nonempty_group() {
-        let s1 = Object::with_shape(Shape::Sphere);
-        let s2 = Object::sphere(Point::new(0., 0., -3.), 1.);
-        let s3 = Object::sphere(Point::new(5., 0., 0.), 1.);
-
-        let group = ObjectGroup::new(vec![s1, s2, s3]);
-        let object = Object::with_shape(group.into_shape());
+        let s1 = Object::primitive_with_shape(Shape::Sphere);
+        let s2 = PrimitiveObject::sphere(Point::new(0., 0., -3.), 1.).into();
+        let s3 = PrimitiveObject::sphere(Point::new(5., 0., 0.), 1.).into();
+
+        let object = Object::group_with_children(vec![s1, s2, s3]);
 
         let ray = Ray::new(Point::new(0., 0., -5.), Vector::new(0., 0., 1.));
         let xs = IntersectionCollection::from_ray_and_obj(ray, &object);
         let data = xs.vec();
-
-        match object.shape() {
-            Shape::Group(group) => {
-                assert_eq!(data.len(), 4);
-
-                assert!(std::ptr::eq(data[0].object(), &group.children[1]));
-                assert!(std::ptr::eq(data[1].object(), &group.children[1]));
-                assert!(std::ptr::eq(data[2].object(), &group.children[0]));
-                assert!(std::ptr::eq(data[3].object(), &group.children[0]));
-            }
-            _ => panic!("expected Shape::Group"),
-        }
+        let group = object.as_group().unwrap();
+
+        assert_eq!(data.len(), 4);
+
+        assert!(std::ptr::eq(data[0].object(), &group.children[1]));
+        assert!(std::ptr::eq(data[1].object(), &group.children[1]));
+        assert!(std::ptr::eq(data[2].object(), &group.children[0]));
+        assert!(std::ptr::eq(data[3].object(), &group.children[0]));
     }
 
     #[test]
     fn intersecting_transformed_group() {
-        let sphere = Object::sphere(Point::new(5., 0., 0.), 1.);
-        let group = ObjectGroup::with_transformations(vec![sphere], Matrix::scaling_uniform(2.));
-        let object = Object::with_shape(group.into_shape());
+        let sphere = PrimitiveObject::sphere(Point::new(5., 0., 0.), 1.).into();
+        let object = Object::from_group(ObjectGroup::with_transformations(
+            vec![sphere],
+            Matrix::scaling_uniform(2.),
+        ));
 
         let ray = Ray::new(Point::new(10., 0., -10.), Vector::new(0., 0., 1.));
         assert_eq!(object.intersect_to_vec(&ray).len(), 2);
@@ -248,12 +211,18 @@
 
     #[test]
     fn normal_on_group_child() {
-        let sphere = Object::with_transformation(Shape::Sphere, Matrix::translation(5., 0., 0.));
-        let g2 = Object::group(vec![sphere], Matrix::scaling(1., 2., 3.));
-        let g1 = Object::group(vec![g2], Matrix::rotation_y(std::f64::consts::FRAC_PI_2));
-
-        let sphere = &g1.get_group().unwrap().children[0]
-            .get_group()
+        let sphere =
+            Object::primitive_with_transformation(Shape::Sphere, Matrix::translation(5., 0., 0.));
+        let g2 =
+            ObjectGroup::with_transformations(vec![sphere], Matrix::scaling(1., 2., 3.)).into();
+        let g1: Object = ObjectGroup::with_transformations(
+            vec![g2],
+            Matrix::rotation_y(std::f64::consts::FRAC_PI_2),
+        )
+        .into();
+
+        let sphere = &g1.as_group().unwrap().children[0]
+            .as_group()
             .unwrap()
             .children[0];
         let normal = sphere.normal_vector_at(Point::new(1.7321, 1.1547, -5.5774));
