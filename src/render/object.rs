pub mod bounding_box;
pub mod cone;
pub mod cube;
pub mod cylinder;
pub mod group;
pub mod plane;
pub mod shape;
pub mod smooth_triangle;
pub mod sphere;
pub mod triangle;

use crate::primitive::{
    matrix::{Matrix, Transform},
    point::Point,
    tuple::Tuple,
    vector::Vector,
};

use self::{bounding_box::BoundingBox, group::ObjectGroup, shape::Shape};

use super::{
    intersection::{Intersection, IntersectionCollector},
    material::Material,
    ray::Ray,
};

#[derive(Clone, Debug)]
pub enum Object {
    Primitive(PrimitiveObject),
    Group(ObjectGroup),
}

impl From<PrimitiveObject> for Object {
    fn from(obj: PrimitiveObject) -> Self {
        Self::Primitive(obj)
    }
}

impl From<ObjectGroup> for Object {
    fn from(group: ObjectGroup) -> Self {
        Self::Group(group)
    }
}

impl Object {
    pub fn group(children: Vec<Object>) -> Self {
        Self::Group(ObjectGroup::new(children))
    }

    pub fn primitive(shape: Shape, material: Material, transformation: Matrix) -> Self {
        Self::Primitive(PrimitiveObject::new(shape, material, transformation))
    }

    pub fn normal_vector_at(&self, world_point: Point) -> Vector {
        self.normal_vector_at_with_intersection(world_point, None)
    }

    pub fn normal_vector_at_with_intersection<'a>(
        &self,
        world_point: Point,
        i: Option<&'a Intersection<'a>>,
    ) -> Vector {
        match self {
            Self::Primitive(obj) => obj.normal_vector_at_with_intersection(world_point, i),
            Self::Group(group) => todo!(),
        }
    }

    pub fn intersect_with_collector<'a>(
        &'a self,
        world_ray: &Ray,
        collector: &mut IntersectionCollector<'a>,
    ) {
        collector.set_next_object(self);
        match self {
            Self::Primitive(obj) => obj.intersect_with_collector(world_ray, collector),
            Self::Group(group) => group.intersect(world_ray, collector),
        }
    }

    pub fn intersect_to_vec<'a>(&'a self, world_ray: &Ray) -> Vec<Intersection<'a>> {
        let mut collector = IntersectionCollector::with_next_object(self);
        self.intersect_with_collector(world_ray, &mut collector);
        collector.collect_sorted()
    }

    pub fn intersection_times(&self, world_ray: &Ray) -> Vec<f64> {
        self.intersect_to_vec(world_ray)
            .iter_mut()
            .map(|i| i.time())
            .collect()
    }

    pub fn is_intersected_by_ray(&self, ray: &Ray) -> bool {
        !self.intersect_to_vec(ray).is_empty()
    }

    pub fn material(&self) -> &Material {
        match self {
            Self::Primitive(obj) => obj.material(),
            Self::Group(group) => &Material::default(),
        }
    }

    pub fn transformation(&self) -> Matrix {
        match self {
            Self::Primitive(obj) => obj.transformation,
            Self::Group(group) => Matrix::identity(),
        }
    }

    pub fn transformation_inverse(&self) -> Matrix {
        match self {
            Self::Primitive(obj) => obj.transformation_inverse(),
            Self::Group(group) => Matrix::identity(),
        }
    }

    pub fn bounding_box(&self) -> &BoundingBox {
        match self {
            Self::Primitive(obj) => obj.bounding_box(),
            Self::Group(group) => group.bounding_box(),
        }
    }
    pub fn as_group(&self) -> Option<&ObjectGroup> {
        match self {
            Self::Group(group) => Some(group),
            _ => None,
        }
    }
    pub fn as_group_mut(&mut self) -> Option<&mut ObjectGroup> {
        match self {
            Self::Group(group) => Some(group),
            _ => None,
        }
    }
    pub fn as_primitive(&self) -> Option<&PrimitiveObject> {
        match self {
            Self::Primitive(obj) => Some(obj),
            _ => None,
        }
    }
    pub fn as_primitive_mut(&mut self) -> Option<&mut PrimitiveObject> {
        match self {
            Self::Primitive(obj) => Some(obj),
            _ => None,
        }
    }
}

#[derive(Clone, Debug)]
pub struct PrimitiveObject {
    shape: Shape,
    material: Material,
    transformation: Matrix,
    transformation_inverse: Matrix,
}

<<<<<<< HEAD
impl Transform for Object {
    fn transform(&mut self, matrix: &Matrix) {
        match &mut self.shape {
            Shape::Group(group) => {
                group.transform(matrix);
            }
            _ => {
                self.transformation = matrix * &self.transformation;
                self.transformation_inverse = self.transformation.inverse().unwrap();
            }
        }
    }

    fn transform_new(&self, matrix: &Matrix) -> Self {
        let mut new_obj = self.clone();
        new_obj.transform(matrix);
        new_obj
    }
}

impl Object {
=======
impl PrimitiveObject {
>>>>>>> 05a16bba
    pub fn new(shape: Shape, material: Material, transformation: Matrix) -> Self {
        Self {
            shape,
            material,
            transformation,
            transformation_inverse: transformation
                .inverse()
                .expect("Object with singular tranfromation matrix cannot be rendered"),
        }
    }

<<<<<<< HEAD
    pub fn group(children: Vec<Object>, transformation: Matrix) -> Self {
        Self::with_shape(Shape::Group(ObjectGroup::with_transformations(
            children,
            transformation,
        )))
    }

    pub fn bounding_box(&self) -> BoundingBox {
        self.shape
            .bounding_box()
            .transform_new(&self.transformation)
    }

    pub fn normalize_and_center(&mut self) {
        let bb = self.bounding_box();
        let center = bb.center();
        let diff = bb.max - bb.min;
        let length = diff.x().max(diff.y()).max(diff.z());

        self.transform(
            Matrix::identity()
                .translate(-center.x(), -center.y(), -center.z())
                .scale_uniform(2. / length),
        );
=======
    pub fn bounding_box(&self) -> &BoundingBox {
        &self.shape.bounding_box().transformed(self.transformation)
>>>>>>> 05a16bba
    }

    pub fn with_shape(shape: Shape) -> Self {
        Self::with_transformation(shape, Matrix::identity())
    }
    pub fn with_shape_material(shape: Shape, material: Material) -> Self {
        Self::new(shape, material, Matrix::identity())
    }
    pub fn with_transformation(shape: Shape, matrix: Matrix) -> Self {
        Self::new(shape, Material::default(), matrix)
    }
    pub fn sphere(center: Point, radius: f64) -> Self {
        Self::with_transformation(
            Shape::Sphere,
            Matrix::identity()
                .scale(radius, radius, radius)
                .translate(center.x(), center.y(), center.z())
                .transformed(),
        )
    }
    pub fn shape(&self) -> &Shape {
        &self.shape
    }
    pub fn transformation_inverse(&self) -> Matrix {
        self.transformation_inverse
    }
<<<<<<< HEAD
=======
    pub fn apply_transformation(&mut self, matrix: Matrix) {
        self.transformation = matrix * self.transformation;
        self.transformation_inverse = self.transformation.inverse().unwrap();
    }
>>>>>>> 05a16bba
    pub fn normal_vector_at(&self, world_point: Point) -> Vector {
        self.normal_vector_at_with_intersection(world_point, None)
    }
    pub fn normal_vector_at_with_intersection<'a>(
        &self,
        world_point: Point,
        i: Option<&'a Intersection<'a>>,
    ) -> Vector {
        let inverse = self.transformation_inverse();
        let object_point = inverse * world_point;

        let object_normal = self.shape.local_normal_at(object_point, i);
        let world_normal = inverse.transpose() * object_normal;
        world_normal.normalize()
    }

    pub fn intersect_with_collector<'a>(
        &'a self,
        world_ray: &Ray,
        collector: &mut IntersectionCollector<'a>,
    ) {
<<<<<<< HEAD
        match &self.shape {
            Shape::Group(ref group) => group.intersect(world_ray, collector),
            _ => {
                collector.set_next_object(self);
                self.shape.local_intersect(
                    &world_ray.transform_new(&self.transformation_inverse),
                    collector,
                );
            }
        }
    }

    pub fn intersect_to_vec<'a>(&'a self, world_ray: &Ray) -> Vec<Intersection<'a>> {
        let mut collector = IntersectionCollector::with_next_object(self);
        self.intersect_with_collector(world_ray, &mut collector);
        collector.collect_sorted()
    }

    pub fn intersection_times(&self, world_ray: &Ray) -> Vec<f64> {
        self.intersect_to_vec(world_ray)
            .iter_mut()
            .map(|i| i.time())
            .collect()
=======
        self.shape
            .local_intersect(&world_ray.transform(self.transformation_inverse), collector);
>>>>>>> 05a16bba
    }

    pub fn material(&self) -> &Material {
        &self.material
    }
    //
    // pub fn set_material(&mut self, material: Material) {
    //     if let Shape::Group(group) = &mut self.shape {
    //         group.set_material(material.clone())
    //     }
    //     self.material = material;
    // }

    pub fn material_mut(&mut self) -> &mut Material {
        &mut self.material
    }
}

impl Transform for PrimitiveObject {
    fn transformed(self) -> Self {
        Self
    }
    fn transform_borrowed(&mut self, matrix: &Matrix) {
        self.apply_transformation(*matrix);
    }
}

#[cfg(test)]
mod tests {

    use super::*;

    #[test]
    fn identiy_matrix_is_obj_default_transformation() {
        assert_eq!(
            Object::with_shape(Shape::Sphere).transformation_inverse(),
            Matrix::identity()
        );
    }

    #[test]
    fn normal_is_normalized() {
        let sphere_obj = Object::with_shape(Shape::Sphere);

        let frac_sqrt_3_3 = 3_f64.sqrt() / 3.;
        let normal =
            sphere_obj.normal_vector_at(Point::new(frac_sqrt_3_3, frac_sqrt_3_3, frac_sqrt_3_3));
        assert_eq!(normal, normal.normalize());
    }
}<|MERGE_RESOLUTION|>--- conflicted
+++ resolved
@@ -26,29 +26,60 @@
 
 #[derive(Clone, Debug)]
 pub enum Object {
-    Primitive(PrimitiveObject),
+    Primitive(Box<PrimitiveObject>),
     Group(ObjectGroup),
 }
 
 impl From<PrimitiveObject> for Object {
     fn from(obj: PrimitiveObject) -> Self {
-        Self::Primitive(obj)
+        Self::from_primitive(obj)
     }
 }
 
 impl From<ObjectGroup> for Object {
     fn from(group: ObjectGroup) -> Self {
+        Self::from_group(group)
+    }
+}
+
+impl Transform for Object {
+    fn transform(&mut self, matrix: &Matrix) {
+        match self {
+            Self::Primitive(obj) => obj.transform(matrix),
+            Self::Group(group) => group.transform(matrix),
+        }
+    }
+
+    fn transform_new(&self, matrix: &Matrix) -> Self {
+        let mut new = self.clone();
+        new.transform(matrix);
+        new
+    }
+}
+
+impl Object {
+    pub fn group_with_children(children: Vec<Object>) -> Self {
+        Self::from_group(ObjectGroup::new(children))
+    }
+
+    pub fn from_group(group: ObjectGroup) -> Self {
         Self::Group(group)
     }
-}
-
-impl Object {
-    pub fn group(children: Vec<Object>) -> Self {
-        Self::Group(ObjectGroup::new(children))
+
+    pub fn from_primitive(obj: PrimitiveObject) -> Self {
+        Self::Primitive(Box::new(obj))
     }
 
     pub fn primitive(shape: Shape, material: Material, transformation: Matrix) -> Self {
-        Self::Primitive(PrimitiveObject::new(shape, material, transformation))
+        Self::from_primitive(PrimitiveObject::new(shape, material, transformation))
+    }
+
+    pub fn primitive_with_shape(shape: Shape) -> Self {
+        Self::from_primitive(PrimitiveObject::with_shape(shape))
+    }
+
+    pub fn primitive_with_transformation(shape: Shape, transformation: Matrix) -> Self {
+        Self::from_primitive(PrimitiveObject::with_transformation(shape, transformation))
     }
 
     pub fn normal_vector_at(&self, world_point: Point) -> Vector {
@@ -62,15 +93,11 @@
     ) -> Vector {
         match self {
             Self::Primitive(obj) => obj.normal_vector_at_with_intersection(world_point, i),
-            Self::Group(group) => todo!(),
-        }
-    }
-
-    pub fn intersect_with_collector<'a>(
-        &'a self,
-        world_ray: &Ray,
-        collector: &mut IntersectionCollector<'a>,
-    ) {
+            Self::Group(_) => todo!(),
+        }
+    }
+
+    pub fn intersect<'a>(&'a self, world_ray: &Ray, collector: &mut IntersectionCollector<'a>) {
         collector.set_next_object(self);
         match self {
             Self::Primitive(obj) => obj.intersect_with_collector(world_ray, collector),
@@ -80,7 +107,7 @@
 
     pub fn intersect_to_vec<'a>(&'a self, world_ray: &Ray) -> Vec<Intersection<'a>> {
         let mut collector = IntersectionCollector::with_next_object(self);
-        self.intersect_with_collector(world_ray, &mut collector);
+        self.intersect(world_ray, &mut collector);
         collector.collect_sorted()
     }
 
@@ -95,31 +122,56 @@
         !self.intersect_to_vec(ray).is_empty()
     }
 
-    pub fn material(&self) -> &Material {
-        match self {
-            Self::Primitive(obj) => obj.material(),
-            Self::Group(group) => &Material::default(),
-        }
+    pub fn material(&self) -> Option<&Material> {
+        self.as_primitive().map(|p| p.material())
+    }
+
+    pub fn material_mut(&mut self) -> Option<&mut Material> {
+        self.as_primitive_mut().map(|p| p.material_mut())
+    }
+
+    pub fn set_material(&mut self, material: Material) {
+        match self {
+            Self::Primitive(obj) => obj.set_material(material),
+            Self::Group(group) => group.set_material(material),
+        }
+    }
+
+    pub fn material_unwrapped(&self) -> &Material {
+        self.material().expect("Object has no material")
+    }
+
+    pub fn normalize_and_center(&mut self) {
+        let bb = self.bounding_box();
+        let center = bb.center();
+        let diff = bb.max - bb.min;
+        let length = diff.x().max(diff.y()).max(diff.z());
+
+        self.transform(
+            Matrix::identity()
+                .translate(-center.x(), -center.y(), -center.z())
+                .scale_uniform(2. / length),
+        );
     }
 
     pub fn transformation(&self) -> Matrix {
         match self {
             Self::Primitive(obj) => obj.transformation,
-            Self::Group(group) => Matrix::identity(),
+            Self::Group(_) => Matrix::identity(),
         }
     }
 
     pub fn transformation_inverse(&self) -> Matrix {
         match self {
             Self::Primitive(obj) => obj.transformation_inverse(),
-            Self::Group(group) => Matrix::identity(),
-        }
-    }
-
-    pub fn bounding_box(&self) -> &BoundingBox {
+            Self::Group(_) => Matrix::identity(),
+        }
+    }
+
+    pub fn bounding_box(&self) -> BoundingBox {
         match self {
             Self::Primitive(obj) => obj.bounding_box(),
-            Self::Group(group) => group.bounding_box(),
+            Self::Group(group) => group.bounding_box().clone(),
         }
     }
     pub fn as_group(&self) -> Option<&ObjectGroup> {
@@ -156,31 +208,7 @@
     transformation_inverse: Matrix,
 }
 
-<<<<<<< HEAD
-impl Transform for Object {
-    fn transform(&mut self, matrix: &Matrix) {
-        match &mut self.shape {
-            Shape::Group(group) => {
-                group.transform(matrix);
-            }
-            _ => {
-                self.transformation = matrix * &self.transformation;
-                self.transformation_inverse = self.transformation.inverse().unwrap();
-            }
-        }
-    }
-
-    fn transform_new(&self, matrix: &Matrix) -> Self {
-        let mut new_obj = self.clone();
-        new_obj.transform(matrix);
-        new_obj
-    }
-}
-
-impl Object {
-=======
 impl PrimitiveObject {
->>>>>>> 05a16bba
     pub fn new(shape: Shape, material: Material, transformation: Matrix) -> Self {
         Self {
             shape,
@@ -192,35 +220,10 @@
         }
     }
 
-<<<<<<< HEAD
-    pub fn group(children: Vec<Object>, transformation: Matrix) -> Self {
-        Self::with_shape(Shape::Group(ObjectGroup::with_transformations(
-            children,
-            transformation,
-        )))
-    }
-
     pub fn bounding_box(&self) -> BoundingBox {
         self.shape
             .bounding_box()
             .transform_new(&self.transformation)
-    }
-
-    pub fn normalize_and_center(&mut self) {
-        let bb = self.bounding_box();
-        let center = bb.center();
-        let diff = bb.max - bb.min;
-        let length = diff.x().max(diff.y()).max(diff.z());
-
-        self.transform(
-            Matrix::identity()
-                .translate(-center.x(), -center.y(), -center.z())
-                .scale_uniform(2. / length),
-        );
-=======
-    pub fn bounding_box(&self) -> &BoundingBox {
-        &self.shape.bounding_box().transformed(self.transformation)
->>>>>>> 05a16bba
     }
 
     pub fn with_shape(shape: Shape) -> Self {
@@ -247,13 +250,6 @@
     pub fn transformation_inverse(&self) -> Matrix {
         self.transformation_inverse
     }
-<<<<<<< HEAD
-=======
-    pub fn apply_transformation(&mut self, matrix: Matrix) {
-        self.transformation = matrix * self.transformation;
-        self.transformation_inverse = self.transformation.inverse().unwrap();
-    }
->>>>>>> 05a16bba
     pub fn normal_vector_at(&self, world_point: Point) -> Vector {
         self.normal_vector_at_with_intersection(world_point, None)
     }
@@ -275,46 +271,19 @@
         world_ray: &Ray,
         collector: &mut IntersectionCollector<'a>,
     ) {
-<<<<<<< HEAD
-        match &self.shape {
-            Shape::Group(ref group) => group.intersect(world_ray, collector),
-            _ => {
-                collector.set_next_object(self);
-                self.shape.local_intersect(
-                    &world_ray.transform_new(&self.transformation_inverse),
-                    collector,
-                );
-            }
-        }
-    }
-
-    pub fn intersect_to_vec<'a>(&'a self, world_ray: &Ray) -> Vec<Intersection<'a>> {
-        let mut collector = IntersectionCollector::with_next_object(self);
-        self.intersect_with_collector(world_ray, &mut collector);
-        collector.collect_sorted()
-    }
-
-    pub fn intersection_times(&self, world_ray: &Ray) -> Vec<f64> {
-        self.intersect_to_vec(world_ray)
-            .iter_mut()
-            .map(|i| i.time())
-            .collect()
-=======
-        self.shape
-            .local_intersect(&world_ray.transform(self.transformation_inverse), collector);
->>>>>>> 05a16bba
+        self.shape.local_intersect(
+            &world_ray.transform_new(&self.transformation_inverse),
+            collector,
+        );
     }
 
     pub fn material(&self) -> &Material {
         &self.material
     }
-    //
-    // pub fn set_material(&mut self, material: Material) {
-    //     if let Shape::Group(group) = &mut self.shape {
-    //         group.set_material(material.clone())
-    //     }
-    //     self.material = material;
-    // }
+
+    pub fn set_material(&mut self, material: Material) {
+        self.material = material;
+    }
 
     pub fn material_mut(&mut self) -> &mut Material {
         &mut self.material
@@ -322,11 +291,18 @@
 }
 
 impl Transform for PrimitiveObject {
-    fn transformed(self) -> Self {
-        Self
-    }
-    fn transform_borrowed(&mut self, matrix: &Matrix) {
-        self.apply_transformation(*matrix);
+    fn transform(&mut self, matrix: &Matrix) {
+        self.transformation.transform(matrix);
+        self.transformation_inverse = self
+            .transformation
+            .inverse()
+            .expect("Object with singular tranfromation matrix cannot be rendered");
+    }
+
+    fn transform_new(&self, matrix: &Matrix) -> Self {
+        let mut new = self.clone();
+        new.transform(matrix);
+        new
     }
 }
 
@@ -338,14 +314,14 @@
     #[test]
     fn identiy_matrix_is_obj_default_transformation() {
         assert_eq!(
-            Object::with_shape(Shape::Sphere).transformation_inverse(),
+            Object::primitive_with_shape(Shape::Sphere).transformation_inverse(),
             Matrix::identity()
         );
     }
 
     #[test]
     fn normal_is_normalized() {
-        let sphere_obj = Object::with_shape(Shape::Sphere);
+        let sphere_obj = Object::primitive_with_shape(Shape::Sphere);
 
         let frac_sqrt_3_3 = 3_f64.sqrt() / 3.;
         let normal =
